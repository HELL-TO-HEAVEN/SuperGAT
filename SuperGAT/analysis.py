--- conflicted
+++ resolved
@@ -347,11 +347,7 @@
     """
     print(f"{dataset_class} / {dataset_name} / {data_root}")
     train_d, val_d, test_d = get_dataset_or_loader(dataset_class, dataset_name, data_root, seed=42, **kwargs)
-<<<<<<< HEAD
-    if dataset_name in ["PPI", "WebKB4Univ"]:
-=======
     if dataset_name in ["PPI", "WebKB4Univ", "CLUSTER"]:
->>>>>>> 649503c5
         cum_sum = 0
         x_list, y_list, edge_index_list = [], [], []
         for _data in chain(train_d, val_d, test_d):
@@ -362,11 +358,6 @@
         x = torch.cat(x_list, dim=0)
         y = torch.cat(y_list, dim=0)
         edge_index = torch.cat(edge_index_list, dim=1)
-<<<<<<< HEAD
-    else:
-        data = train_d[0]
-        x, y, edge_index = data.x, data.y, data.edge_index
-=======
         try:
             num_labels = y.size(1)  # multi-labels
         except IndexError:
@@ -375,7 +366,6 @@
         data = train_d[0]
         x, y, edge_index = data.x, data.y, data.edge_index
         num_labels = 1
->>>>>>> 649503c5
 
     deg = degree(edge_index[0], num_nodes=x.size(0))
     homophily = get_homophily(edge_index, y)
@@ -389,9 +379,6 @@
 
 def analyze_degree_and_homophily(targets=None, extension="png", **data_kwargs):
     dn_to_dg_and_h = OrderedDict()
-<<<<<<< HEAD
-    targets = targets or ["WebKB4Univ", "WikiCS", "OGB", "PPI", "Planetoid", "RPG"]
-=======
     targets = targets or [
         "MyCitationFull", "MyCoauthor", "MyAmazon",
         "Flickr", "CLUSTER", "WikiCS", "OGB",
@@ -425,7 +412,6 @@
     if "CLUSTER" in targets:
         degree_and_homophily = get_degree_and_homophily("GNNBenchmarkDataset", "CLUSTER", data_root="~/graph-data")
         dn_to_dg_and_h["CLUSTER"] = degree_and_homophily
->>>>>>> 649503c5
 
     if "WebKB4Univ" in targets:
         degree_and_homophily = get_degree_and_homophily("WebKB4Univ", "WebKB4Univ", data_root="~/graph-data")
