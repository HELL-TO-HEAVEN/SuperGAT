import inspect
import random

import torch
import torch_geometric as pyg
from copy import deepcopy

from sklearn.decomposition import PCA
from termcolor import cprint
from torch_geometric.datasets import *
from torch_geometric.data import DataLoader, InMemoryDataset, Data, NeighborSampler
from torch_geometric.transforms import Compose
from torch_geometric.utils import is_undirected, to_undirected, degree, sort_edge_index, remove_self_loops, \
    add_self_loops, negative_sampling, train_test_split_edges
import numpy as np

import os
from pprint import pprint
from typing import Tuple, Callable, List

from tqdm import tqdm

import ogb
from ogb.nodeproppred import PygNodePropPredDataset
from data_syn import RandomPartitionGraph
from data_transform_digitize import DigitizeY
from data_utils import mask_init, mask_getitem, collate_and_pca
from data_webkb4univ import WebKB4Univ
from data_bg import GNNBenchmarkDataset
from data_flickr import Flickr
from data_wikics import WikiCS
from data_snap import SNAPDataset, Crocodile, Squirrel, Chameleon
from utils import negative_sampling_numpy

from multiprocessing import Process, Queue
import os


class ENSPlanetoid(Planetoid):
    """Efficient Negative Sampling for Planetoid"""

    def __init__(self, root, name, neg_sample_ratio, q_trial=110):
        super().__init__(root, name)

        self.neg_sample_ratio = neg_sample_ratio

        x, edge_index = self.data.x, self.data.edge_index
        edge_index, _ = remove_self_loops(edge_index)
        edge_index_with_self_loops, _ = add_self_loops(edge_index, num_nodes=x.size(0))
        self.edge_index_with_self_loops_numpy = edge_index_with_self_loops.numpy()
        self.num_pos_samples = self.edge_index_with_self_loops_numpy.shape[1]

        self.q = Queue()
        self.q_trial = q_trial
        self.put_train_edge_index_to_queue(5, self.q)

        self.need_neg_samples = True

    def train(self):
        self.need_neg_samples = True

    def eval(self):
        self.need_neg_samples = False

    def get_train_edge_index_numpy(self):
        # Sample negative training samples from the negative sample pool
        # We need numpy version, because it is stuck if child process touch torch.Tensor.
        neg_edge_index = negative_sampling_numpy(
            edge_index_numpy=self.edge_index_with_self_loops_numpy,
            num_nodes=self.data.x.size(0),
            num_neg_samples=int(self.neg_sample_ratio * self.num_pos_samples),
        )
        train_edge_index_numpy = np.concatenate([self.edge_index_with_self_loops_numpy, neg_edge_index], axis=1)
        return train_edge_index_numpy

    def put_train_edge_index_to_queue(self, n, q):
        for _ in range(n):
            q.put(self.get_train_edge_index_numpy())

    def get_train_edge_index_from_queue(self):
        train_edge_index_from_queue = torch.Tensor(self.q.get()).long()
        if self.q.qsize() <= 5:
            p = Process(target=self.put_train_edge_index_to_queue, args=(self.q_trial, self.q))
            p.daemon = True
            p.start()
        return train_edge_index_from_queue

    def __getitem__(self, item) -> torch.Tensor:
        """
        :param item:
        :return: Draw negative samples, and return [2, E] tensor
        """
        datum = super().__getitem__(item)
        # Add attributes for edge prediction
        if self.need_neg_samples:
            train_edge_index = self.get_train_edge_index_from_queue()
            datum.__setitem__("train_edge_index", train_edge_index)
        return datum


def get_agreement_dist(edge_index: torch.Tensor, y: torch.Tensor,
                       with_self_loops=True, return_agree_dist_sum=False,
                       epsilon=1e-11) -> List[torch.Tensor] or (List, List):
    """
    :param edge_index: tensor the shape of which is [2, E]
    :param y: tensor the shape of which is [N]
    :param with_self_loops: add_self_loops if True
    :param return_agree_dist_sum: whether return the sum of agreement dist
    :param epsilon: small float number for stability.
    :return: Tensor list L the length of which is N.
        L[i] = tensor([..., a(y_j, y_i), ...]) for e_{ji} \in {E}
            - a(y_j, y_i) = 1 / L[i].sum() if y_j = y_i,
            - a(y_j, y_i) = 0 otherwise.
    """
    y = y.squeeze()
    num_nodes = y.size(0)

    # Add self-loops and sort by index
    if with_self_loops:
        edge_index, _ = remove_self_loops(edge_index)
        edge_index, _ = add_self_loops(edge_index, num_nodes=num_nodes)  # [2, E + N]
    edge_index, _ = sort_edge_index(edge_index, num_nodes=num_nodes)

    agree_dist_list = []
    agree_dist_sum_list = []
    for node_idx, label in enumerate(tqdm(y)):
        neighbors, _ = edge_index[:, edge_index[1] == node_idx]
        y_neighbors = y[neighbors]
        if len(label.size()) == 0:
            agree_dist = (y_neighbors == label).float()
        else:  # multi-label case
            agree_dist = (y_neighbors * label).float().sum(dim=1)

        if return_agree_dist_sum:
            agree_dist_sum_list.append(agree_dist.sum().item())

        if int(agree_dist.sum()) != 0:
            agree_dist[agree_dist == 0] = epsilon  # For KLD
            agree_dist = agree_dist / agree_dist.sum()
        else:
            agree_dist[:] = 1.0
            agree_dist = agree_dist / agree_dist.sum()

        agree_dist_list.append(agree_dist)

    if not return_agree_dist_sum:
        return agree_dist_list  # [N, #neighbors]
    else:
        return agree_dist_list, agree_dist_sum_list  # [N, #neighbors], [N]


def get_uniform_dist_like(dist_list: List[torch.Tensor]) -> List[torch.Tensor]:
    uniform_dist_list = []
    for dist in dist_list:
        ones = torch.ones_like(dist)  # [#neighbors]
        ones = ones / ones.size(0)
        uniform_dist_list.append(ones)
    return uniform_dist_list  # [N, #neighbors]


class FullPlanetoid(Planetoid):

    def __init__(self, root, name):
        super().__init__(root, name)
        self.data.train_mask[:] = True
        self.data.train_mask[self.data.test_mask] = False
        self.data.train_mask[self.data.test_mask] = False


<<<<<<< HEAD
def mask_init(self, num_train_per_class=20, num_val_per_class=30, seed=12345):
    num_nodes = self.data.y.size(0)
    self.train_mask = torch.zeros([num_nodes], dtype=torch.bool)
    self.val_mask = torch.zeros([num_nodes], dtype=torch.bool)
    self.test_mask = torch.ones([num_nodes], dtype=torch.bool)
    random.seed(seed)
    for c in range(self.num_classes):
        samples_idx = (self.data.y == c).nonzero().squeeze()
        perm = list(range(samples_idx.size(0)))
        random.shuffle(perm)
        perm = torch.as_tensor(perm).long()
        self.train_mask[samples_idx[perm][:num_train_per_class]] = True
        self.val_mask[samples_idx[perm][num_train_per_class:num_train_per_class + num_val_per_class]] = True
    self.test_mask[self.train_mask] = False
    self.test_mask[self.val_mask] = False


def mask_getitem(self, datum):
    datum.__setitem__("train_mask", self.train_mask)
    datum.__setitem__("val_mask", self.val_mask)
    datum.__setitem__("test_mask", self.test_mask)
    return datum


=======
>>>>>>> b78413f7
class MyCitationFull(CitationFull):

    def __init__(self, root, name, transform=None, pre_transform=None):
        super().__init__(root, name, transform, pre_transform)
        mask_init(self)

    def __getitem__(self, item) -> torch.Tensor:
        datum = super().__getitem__(item)
        return mask_getitem(self, datum)

    def download(self):
        return super().download()

    def process(self):
        return super().process()


class MyCoauthor(Coauthor):

    def __init__(self, root, name, transform=None, pre_transform=None):
        self.pca_dim = 500
        super().__init__(root, name, transform, pre_transform)
        mask_init(self)

    def __getitem__(self, item) -> torch.Tensor:
        datum = super().__getitem__(item)
        return mask_getitem(self, datum)

    def download(self):
        return super().download()

    @property
    def processed_dir(self):
        return os.path.join(self.root, 'processed_{}'.format(self.pca_dim))

    def process(self):
        from torch_geometric.io import read_npz
        data = read_npz(self.raw_paths[0])
        data = data if self.pre_transform is None else self.pre_transform(data)
        data, slices = collate_and_pca(self, [data], pca_dim=self.pca_dim)
        torch.save((data, slices), self.processed_paths[0])


class MyAmazon(Amazon):

    def __init__(self, root, name, transform=None, pre_transform=None):
        super().__init__(root, name, transform, pre_transform)
        mask_init(self)

    def __getitem__(self, item) -> torch.Tensor:
        datum = super().__getitem__(item)
        return mask_getitem(self, datum)

    def download(self):
        return super().download()

    def process(self):
        return super().process()


class ADPlanetoid(Planetoid):

    def __init__(self, root, name):
        super().__init__(root, name)
        y, edge_index = self.data.y, self.data.edge_index
        self.agreement_dist = get_agreement_dist(edge_index, y)
        self.uniform_att_dist = get_uniform_dist_like(self.agreement_dist)

    def __getitem__(self, item) -> torch.Tensor:
        datum = super().__getitem__(item)
        datum.__setitem__("agreement_dist", self.agreement_dist)
        datum.__setitem__("uniform_att_dist", self.uniform_att_dist)
        return datum


class ADPPI(PPI):

    def __init__(self, root, split):
        super().__init__(root, split)
        self.agreement_dist_list = []
        self.uniform_att_dist_list = []

        self.initialized = False
        for data in self:
            edge_index, y = data.edge_index, data.y
            agreement_dist = get_agreement_dist(edge_index, y)
            uniform_att_dist = get_uniform_dist_like(agreement_dist)
            self.agreement_dist_list.append(agreement_dist)
            self.uniform_att_dist_list.append(uniform_att_dist)
        self.initialized = True

    def __getitem__(self, item) -> torch.Tensor:
        datum = super().__getitem__(item)
        if self.initialized:
            datum.__setitem__("agreement_dist", self.agreement_dist_list[item])
            datum.__setitem__("uniform_att_dist", self.uniform_att_dist_list[item])
        return datum


class LinkPPI(PPI):

    def __init__(self, root, split, train_val_test_ratio=None, seed=42):
        super().__init__(root, split)
        self.split = split
        self.train_val_test_ratio = train_val_test_ratio or (1.0 - 0.15, 0.05, 0.1)
        self.seed = seed

        if split == 'train':
            data_list = []
            for g in tqdm(self):
                train_e, _ = self.train_test_split(g.x, g.edge_index, 1 - self.train_val_test_ratio[0])
                g.edge_index = train_e
                data_list.append(g)
            self.data, self.slices = self.collate(data_list)

        elif split == 'val':
            val_ratio = self.train_val_test_ratio[1]
            data_list = []
            val_edge_index_list = []
            for g in self:
                train_e, val_e = self.train_test_split(g.x, g.edge_index, val_ratio)
                g.edge_index = train_e
                data_list.append(g)
                val_edge_index_list.append(val_e)
            self.val_edge_index_list = val_edge_index_list
            self.val_edge_y_list = [self.get_edge_y(vei.size(1)) for vei in val_edge_index_list]

        elif split == 'test':
            test_ratio = self.train_val_test_ratio[2]
            data_list = []
            test_edge_index_list = []
            for g in self:
                train_e, test_e = self.train_test_split(g.x, g.edge_index, test_ratio)
                g.edge_index = train_e
                data_list.append(g)
                test_edge_index_list.append(test_e)
            self.test_edge_index_list = test_edge_index_list
            self.test_edge_y_list = [self.get_edge_y(vei.size(1)) for vei in test_edge_index_list]

    def train_test_split(self, x, edge_index, ratio):
        edge_index, _ = remove_self_loops(edge_index)
        edge_index, _ = add_self_loops(edge_index, num_nodes=x.size(0))

        data = deepcopy(self.data)
        data.edge_index = edge_index
        data.x = x

        data = train_test_split_edges(data, 0, ratio)
        data.__delattr__("train_neg_adj_mask")

        test_edge_index = torch.cat([to_undirected(data.test_pos_edge_index),
                                     to_undirected(data.test_neg_edge_index)], dim=1)

        return data.train_pos_edge_index, test_edge_index

    @staticmethod
    def get_edge_y(num_edges, pos_num_or_ratio=0.5, device=None):
        num_pos = pos_num_or_ratio if isinstance(pos_num_or_ratio, int) else int(pos_num_or_ratio * num_edges)
        y = torch.zeros(num_edges).float()
        y[:num_pos] = 1.
        y = y if device is None else y.to(device)
        return y

    def __getitem__(self, item) -> torch.Tensor:
        """
        :param item:
        :return: Draw negative samples, and return [2, E * 0.8 * 2] tensor
        """
        datum = super().__getitem__(item)
        try:
            if self.split == "val":
                datum.__setitem__("val_edge_index", self.val_edge_index_list[item])
                datum.__setitem__("val_edge_y", self.val_edge_y_list[item])
            elif self.split == "test":
                datum.__setitem__("test_edge_index", self.test_edge_index_list[item])
                datum.__setitem__("test_edge_y", self.test_edge_y_list[item])
        except AttributeError as e:
            print(e)
        return datum


class LinkPlanetoid(Planetoid):

    def __init__(self, root, name, train_val_test_ratio=None, seed=42):
        super().__init__(root, name)
        self.train_val_test_ratio = train_val_test_ratio or (1.0 - 0.15, 0.05, 0.1)
        self.seed = seed

        tpei, vei, tei = self.train_val_test_split()
        self.train_pos_edge_index = tpei  # undirected [2, E * 0.85]
        self.val_edge_index = vei  # undirected [2, E * 0.05 * 2]
        self.test_edge_index = tei  # undirected [2, E * 0.1 * 2]

        self.val_edge_y = self.get_edge_y(self.val_edge_index.size(1))
        self.test_edge_y = self.get_edge_y(self.test_edge_index.size(1))

        # Remove validation/test pos edges from self.edge_index
        self.data.edge_index = self.train_pos_edge_index

    def train_val_test_split(self):
        x, edge_index = self.data.x, self.data.edge_index

        edge_index, _ = remove_self_loops(edge_index)
        edge_index, _ = add_self_loops(edge_index, num_nodes=x.size(0))

        data = deepcopy(self.data)
        data.edge_index = edge_index

        # train_pos_edge_index=[2, E * 0.85] (undirected)
        # val_neg/pos_edge_index=[2, E/2 * 0.05] (not undirected)
        # test_neg/pos_edge_index: [2, E/2 * 0.1] (not undirected)
        data = train_test_split_edges(data, *self.train_val_test_ratio[1:])
        data.__delattr__("train_neg_adj_mask")

        test_edge_index = torch.cat([to_undirected(data.test_pos_edge_index),
                                     to_undirected(data.test_neg_edge_index)], dim=1)

        if data.val_pos_edge_index.size(1) > 0:
            val_edge_index = torch.cat([to_undirected(data.val_pos_edge_index),
                                        to_undirected(data.val_neg_edge_index)], dim=1)
        else:
            val_edge_index = test_edge_index

        return data.train_pos_edge_index, val_edge_index, test_edge_index

    def _sample_train_neg_edge_index(self, is_undirected_edges=True):
        num_pos_samples = self.train_pos_edge_index.size(1)
        num_neg_samples = num_pos_samples // 2 if is_undirected_edges else num_pos_samples
        neg_edge_index = negative_sampling(
            edge_index=self.train_pos_edge_index,
            num_nodes=self.data.x.size(0),
            num_neg_samples=num_neg_samples,
        )
        return to_undirected(neg_edge_index) if is_undirected_edges else neg_edge_index

    @staticmethod
    def get_edge_y(num_edges, pos_num_or_ratio=0.5, device=None):
        num_pos = pos_num_or_ratio if isinstance(pos_num_or_ratio, int) else int(pos_num_or_ratio * num_edges)
        y = torch.zeros(num_edges).float()
        y[:num_pos] = 1.
        y = y if device is None else y.to(device)
        return y

    def __getitem__(self, item) -> torch.Tensor:
        """
        :param item:
        :return: Draw negative samples, and return [2, E * 0.8 * 2] tensor
        """
        datum = super().__getitem__(item)

        # Sample negative training samples from the negative sample pool
        train_neg_edge_index = self._sample_train_neg_edge_index(is_undirected(self.test_edge_index))
        train_edge_index = torch.cat([self.train_pos_edge_index, train_neg_edge_index], dim=1)
        train_edge_y = self.get_edge_y(train_edge_index.size(1),
                                       pos_num_or_ratio=self.train_pos_edge_index.size(1),
                                       device=train_edge_index.device)

        # Add attributes for edge prediction
        datum.__setitem__("train_edge_index", train_edge_index)
        datum.__setitem__("train_edge_y", train_edge_y)
        datum.__setitem__("val_edge_index", self.val_edge_index)
        datum.__setitem__("val_edge_y", self.val_edge_y)
        datum.__setitem__("test_edge_index", self.test_edge_index)
        datum.__setitem__("test_edge_y", self.test_edge_y)
        return datum


class ADRandomPartitionGraph(RandomPartitionGraph):

    def __init__(self, root, name):
        super().__init__(root, name)
        y, edge_index = self.data.y, self.data.edge_index
        self.agreement_dist = get_agreement_dist(edge_index, y)
        self.uniform_att_dist = get_uniform_dist_like(self.agreement_dist)

    def __getitem__(self, item) -> torch.Tensor:
        datum = super().__getitem__(item)
        datum.__setitem__("agreement_dist", self.agreement_dist)
        datum.__setitem__("uniform_att_dist", self.uniform_att_dist)
        return datum


class LinkRandomPartitionGraph(RandomPartitionGraph):

    def __init__(self, root, name, train_val_test_ratio=None, seed=42):
        super().__init__(root, name)
        self.train_val_test_ratio = train_val_test_ratio or (1.0 - 0.15, 0.05, 0.1)
        self.seed = seed

        tpei, vei, tei = self.train_val_test_split()
        self.train_pos_edge_index = tpei  # undirected [2, E * 0.85]
        self.val_edge_index = vei  # undirected [2, E * 0.05 * 2]
        self.test_edge_index = tei  # undirected [2, E * 0.1 * 2]

        self.val_edge_y = self.get_edge_y(self.val_edge_index.size(1))
        self.test_edge_y = self.get_edge_y(self.test_edge_index.size(1))

        # Remove validation/test pos edges from self.edge_index
        self.data.edge_index = self.train_pos_edge_index

    def train_val_test_split(self):
        x, edge_index = self.data.x, self.data.edge_index

        edge_index, _ = remove_self_loops(edge_index)
        edge_index, _ = add_self_loops(edge_index, num_nodes=x.size(0))

        data = deepcopy(self.data)
        data.edge_index = edge_index

        # train_pos_edge_index=[2, E * 0.85] (undirected)
        # val_neg/pos_edge_index=[2, E/2 * 0.05] (not undirected)
        # test_neg/pos_edge_index: [2, E/2 * 0.1] (not undirected)
        data = train_test_split_edges(data, *self.train_val_test_ratio[1:])
        data.__delattr__("train_neg_adj_mask")

        test_edge_index = torch.cat([to_undirected(data.test_pos_edge_index),
                                     to_undirected(data.test_neg_edge_index)], dim=1)

        if data.val_pos_edge_index.size(1) > 0:
            val_edge_index = torch.cat([to_undirected(data.val_pos_edge_index),
                                        to_undirected(data.val_neg_edge_index)], dim=1)
        else:
            val_edge_index = test_edge_index

        return data.train_pos_edge_index, val_edge_index, test_edge_index

    def _sample_train_neg_edge_index(self, is_undirected_edges=True):
        num_pos_samples = self.train_pos_edge_index.size(1)
        num_neg_samples = num_pos_samples // 2 if is_undirected_edges else num_pos_samples
        neg_edge_index = negative_sampling(
            edge_index=self.train_pos_edge_index,
            num_nodes=self.data.x.size(0),
            num_neg_samples=num_neg_samples,
        )
        return to_undirected(neg_edge_index) if is_undirected_edges else neg_edge_index

    @staticmethod
    def get_edge_y(num_edges, pos_num_or_ratio=0.5, device=None):
        num_pos = pos_num_or_ratio if isinstance(pos_num_or_ratio, int) else int(pos_num_or_ratio * num_edges)
        y = torch.zeros(num_edges).float()
        y[:num_pos] = 1.
        y = y if device is None else y.to(device)
        return y

    def __getitem__(self, item) -> torch.Tensor:
        """
        :param item:
        :return: Draw negative samples, and return [2, E * 0.8 * 2] tensor
        """
        datum = super().__getitem__(item)

        # Sample negative training samples from the negative sample pool
        train_neg_edge_index = self._sample_train_neg_edge_index(is_undirected(self.test_edge_index))
        train_edge_index = torch.cat([self.train_pos_edge_index, train_neg_edge_index], dim=1)
        train_edge_y = self.get_edge_y(train_edge_index.size(1),
                                       pos_num_or_ratio=self.train_pos_edge_index.size(1),
                                       device=train_edge_index.device)

        # Add attributes for edge prediction
        datum.__setitem__("train_edge_index", train_edge_index)
        datum.__setitem__("train_edge_y", train_edge_y)
        datum.__setitem__("val_edge_index", self.val_edge_index)
        datum.__setitem__("val_edge_y", self.val_edge_y)
        datum.__setitem__("test_edge_index", self.test_edge_index)
        datum.__setitem__("test_edge_y", self.test_edge_y)
        return datum


def get_dataset_class_name(dataset_name: str) -> str:
    dataset_name = dataset_name.lower()
    if dataset_name in ["cora", "citeseer", "pubmed"]:
        return "Planetoid"
    elif dataset_name in ['ptc_mr', 'nci1', 'proteins', 'dd', 'collab', 'imdb-binary', 'imdb-multi']:
        return "TUDataset"
    elif dataset_name in ["ppi"]:
        return "PPI"
    else:
        raise ValueError


def get_dataset_class(dataset_class: str) -> Callable[..., InMemoryDataset]:
    assert dataset_class in (pyg.datasets.__all__ +
                             [
                                 "ENSPlanetoid", "LinkPlanetoid", "ADPlanetoid", "FullPlanetoid", "HomophilySynthetic",
                                 "LinkPPI", "ADPPI",
                                 "RandomPartitionGraph", "LinkRandomPartitionGraph", "ADRandomPartitionGraph",
                                 "WebKB4Univ", "PygNodePropPredDataset", "WikiCS", "GNNBenchmarkDataset", "Flickr",
                                 "MyAmazon", "MyCoauthor", "MyCitationFull",
                                 "Crocodile", "Squirrel", "Chameleon",
                             ]), f"{dataset_class} is not good."
    return eval(dataset_class)


def get_dataset_or_loader(dataset_class: str, dataset_name: str or None, root: str,
                          batch_size: int = 1024,
                          train_val_test: Tuple[float, float, float] = (0.9 * 0.9, 0.9 * 0.1, 0.1),
                          seed: int = 42, **kwargs):
    """
    Note that datasets structure in torch_geometric varies.
    :param dataset_class: ['KarateClub', 'TUDataset', 'Planetoid', 'CoraFull', 'Coauthor', 'Amazon', 'PPI', 'Reddit',
                           'QM7b', 'QM9', 'Entities', 'GEDDataset', 'MNISTSuperpixels', 'FAUST', 'DynamicFAUST',
                           'ShapeNet', 'ModelNet', 'CoMA', 'SHREC2016', 'TOSCA', 'PCPNetDataset', 'S3DIS',
                           'GeometricShapes', 'BitcoinOTC', 'ICEWS18', 'GDELT']
    :param dataset_name: Useful names are below.
        - For graph classification [From 1]
            TUDataset: PTC_MR, NCI1, PROTEINS, DD, COLLAB, IMDB-BINARY, IMDB-MULTI [2]
            Entities: MUTAG
        - For node classification (semi-supervised setting) [From 3]
            Planetoid: CiteSeer, Cora, PubMed [4]
            PPI: None [5]
        [1] An End-to-End Deep Learning Architecture for Graph Classification (AAAI 2018)
        [2] https://ls11-www.cs.tu-dortmund.de/staff/morris/graphkerneldatasets
        [3] SEMI-SUPERVISED CLASSIFICATION WITH GRAPH CONVOLUTIONAL NETWORKS (ICLR 2017)
        [4] Revisiting Semi-Supervised Learning with Graph Embeddings
        [5] Predicting Multicellular Function through Multi-layer Tissue Networks
    :param root: data path
    :param batch_size:
    :param train_val_test:
    :param seed: 42
    :param kwargs:
    :return:
    """

    root = os.path.expanduser(root)

    if dataset_class not in ["PPI", "WebKB4Univ", "LinkPPI", "ADPPI", "Reddit", "WikiCS"]:
        kwargs["name"] = dataset_name

    torch.manual_seed(seed)
    if dataset_class in ["HomophilySynthetic"]:
        root = os.path.join(root, "synthetic")
    dataset_cls = get_dataset_class(dataset_class)

    if dataset_class in ["TUDataset"]:  # Graph
        dataset = dataset_cls(root=root, **kwargs).shuffle()
        n_samples = len(dataset)
        train_samples = int(n_samples * train_val_test[0])
        val_samples = int(n_samples * train_val_test[1])
        train_dataset = dataset[:train_samples]
        val_dataset = dataset[train_samples:train_samples + val_samples]
        test_dataset = dataset[train_samples + val_samples:]
        train_loader = DataLoader(train_dataset, batch_size=batch_size, shuffle=True)
        val_loader = DataLoader(val_dataset, batch_size=batch_size, shuffle=False)
        test_loader = DataLoader(test_dataset, batch_size=batch_size, shuffle=False)
        return train_loader, val_loader, test_loader

    # Node or Link (One graph with given mask)
    elif dataset_class.endswith("Planetoid"):  # "Planetoid", "LinkPlanetoid", "ADPlanetoid", "ENSPlanetoid", ...
        dataset = dataset_cls(root=root, **kwargs)
        return dataset, None, None

    elif dataset_class in ["HomophilySynthetic",
                           "RandomPartitionGraph", "LinkRandomPartitionGraph", "ADRandomPartitionGraph"]:
        dataset = dataset_cls(root=root, **kwargs)
        return dataset, None, None

    elif dataset_class in ["PPI", "LinkPPI", "ADPPI"]:  # Node (Multiple graphs)
        val_dataset = dataset_cls(root=root, split='val', **kwargs)
        val_loader = DataLoader(val_dataset, batch_size=2, shuffle=False)
        train_dataset = dataset_cls(root=root, split='train', **kwargs)
        test_dataset = dataset_cls(root=root, split='test', **kwargs)
        train_loader = DataLoader(train_dataset, batch_size=1, shuffle=True)
        test_loader = DataLoader(test_dataset, batch_size=2, shuffle=False)
        return train_loader, val_loader, test_loader

    elif dataset_class in ["WebKB4Univ"]:
        dataset = dataset_cls(root=root, **kwargs)
        train_dataset = dataset[2:]
        val_dataset = dataset[0:1]
        test_dataset = dataset[1:2]
        train_loader = DataLoader(train_dataset, batch_size=1, shuffle=True)
        val_loader = DataLoader(val_dataset, batch_size=1, shuffle=False)
        test_loader = DataLoader(test_dataset, batch_size=1, shuffle=False)
        return train_loader, val_loader, test_loader

    elif dataset_class in ["Crocodile", "Squirrel", "Chameleon"]:
        dataset = dataset_cls(root=root)
        return dataset, None, None

    elif dataset_class in ["Reddit"]:
        root = os.path.join(root, "reddit")
        dataset = dataset_cls(root=root, **kwargs)
        from sampler import RandomNodeSampler
        train_loader = RandomNodeSampler(dataset[0], num_parts=40, shuffle=True)
        setattr(train_loader, "num_node_features", dataset[0].x.size(1))
        setattr(train_loader, "num_classes", torch.unique(dataset[0].y).size(0))
        return train_loader, None, None

    elif dataset_class in ["WikiCS"]:
        root = os.path.join(root, "WikiCS")
        _split = kwargs["split"]
        dataset = dataset_cls(root=root)
        dataset.data.stopping_mask = None
        dataset.data.train_mask = dataset.data.train_mask[:, _split]
        dataset.data.val_mask = dataset.data.val_mask[:, _split]
        return dataset, None, None

    elif dataset_class in ["MyCoauthor"]:
        _name = kwargs["name"]
        root = os.path.join(root, f"{dataset_class}{_name}")
        dataset = dataset_cls(root=root, name=_name.lower())
        return dataset, None, None

    elif dataset_class in ["MyAmazon", "MyCitationFull"]:
        _name = kwargs["name"]
        root = os.path.join(root, f"{dataset_class}{_name.capitalize()}")
        dataset = dataset_cls(root=root, name=_name.lower())
        return dataset, None, None

    elif dataset_class in ["GNNBenchmarkDataset"]:
        train_dataset = dataset_cls(root=root, split="train", **kwargs)
        val_dataset = dataset_cls(root=root, split="val", **kwargs)
        test_dataset = dataset_cls(root=root, split="test", **kwargs)
        train_loader = DataLoader(train_dataset, batch_size=1, shuffle=True)
        val_loader = DataLoader(val_dataset, batch_size=1, shuffle=False)
        test_loader = DataLoader(test_dataset, batch_size=1, shuffle=False)
        return train_loader, val_loader, test_loader

    elif dataset_class in ["Flickr"]:
        root = os.path.join(root, "flickr")
        dataset = dataset_cls(root=root)
        return dataset, None, None

    elif dataset_class == "PygNodePropPredDataset":

        if dataset_name == "ogbn-arxiv":
            dataset_kwargs, loader_kwargs = kwargs, {}
        elif dataset_name == "ogbn-products":
            loader_kwargs = {}
            dataset_kwargs = {}
            loader_argument_names = inspect.signature(NeighborSampler.__init__).parameters
            for kw, v in kwargs.items():
                if kw in loader_argument_names:
                    #  data, size, num_hops, batch_size=1, shuffle=False,
                    #  drop_last=False, bipartite=True, add_self_loops=False,
                    #  flow='source_to_target'
                    loader_kwargs[kw] = v
                else:
                    dataset_kwargs[kw] = v
        else:
            raise ValueError

        dataset = PygNodePropPredDataset(root=root, **dataset_kwargs)
        split_idx = dataset.get_idx_split()
        dataset.train_mask = split_idx["train"]
        dataset.val_mask = split_idx["valid"]
        dataset.test_mask = split_idx["test"]

        if dataset_name == "ogbn-arxiv":
            return dataset, None, None
        elif dataset_name == "ogbn-products":
            train_loader = NeighborSampler(data=dataset[0], batch_size=batch_size,
                                           bipartite=False, **loader_kwargs)
            test_batch_size = batch_size * 4
            eval_loader = NeighborSampler(data=dataset[0], batch_size=test_batch_size,
                                          bipartite=False, **loader_kwargs)
            return dataset, train_loader, eval_loader

    else:
        raise ValueError


def getattr_d(dataset_or_loader, name):
    if isinstance(dataset_or_loader, DataLoader):
        return getattr(dataset_or_loader.dataset, name)
    else:
        return getattr(dataset_or_loader, name)


def _test_data(dataset_class: str, dataset_name: str or None, root: str, *args, **kwargs):
    def print_d(dataset_or_loader, prefix: str):
        if dataset_or_loader is None:
            return
        elif isinstance(dataset_or_loader, DataLoader):
            dataset = dataset_or_loader.dataset
        else:
            dataset = dataset_or_loader
        cprint("{} {} of {} (path={})".format(prefix, dataset_name, dataset_class, root), "yellow")
        print("\t- is_directed: {}".format(dataset[0].is_directed()))
        print("\t- num_classes: {}".format(dataset.num_classes))
        print("\t- num_graph: {}".format(len(dataset)))
        if dataset.data.x is not None:
            print("\t- num_node_features: {}".format(dataset.num_node_features))
            print("\t- num_nodes: {}".format(dataset.data.x.size(0)))
        print("\t- num_batches: {}".format(len(dataset_or_loader)))
        for batch in dataset_or_loader:
            print("\t- 1st batch: {}".format(batch))
            break
        if "train_mask" in dataset[0].__dict__:  # Cora, Citeseer, Pubmed
            print("\t- #train: {} / #val: {} / #test: {}".format(
                int(dataset[0].train_mask.sum()),
                int(dataset[0].val_mask.sum()),
                int(dataset[0].test_mask.sum()),
            ))

    try:
        _dl = get_dataset_or_loader(dataset_class, dataset_name, root, *args, **kwargs)
        if len(_dl) == 3:
            train_d, val_d, test_d = _dl
            print_d(train_d, "[Train]")
            print_d(val_d, "[Val]")
            print_d(test_d, "[Test]")
        elif len(_dl) == 2:
            full_dataset, loader = _dl
            _l = loader(full_dataset.train_mask)
            cprint("[Loader] {} of {} (path={})".format(dataset_name, dataset_class, root), "yellow")
            for i, b in enumerate(_l):
                print("batch {}: ".format(i), b)
                if i == 2:
                    break
            print_d(full_dataset, "[Dataset]")

    except NotImplementedError:
        cprint("NotImplementedError for {}, {}, {}".format(dataset_class, dataset_name, root), "red")


if __name__ == '__main__':
    _test_data("MyCoauthor", "CS", '~/graph-data')
    _test_data("MyCoauthor", "Physics", '~/graph-data')
    exit()

    _test_data("Chameleon", "Chameleon", '~/graph-data')
    _test_data("Squirrel", "Squirrel", '~/graph-data')
    _test_data("Crocodile", "Crocodile", '~/graph-data')
    _test_data("MyCitationFull", "Cora_ML", '~/graph-data')
    _test_data("MyAmazon", "Computers", '~/graph-data')
    _test_data("MyAmazon", "Photo", '~/graph-data')
    _test_data("Flickr", "Flickr", '~/graph-data')
    _test_data("WebKB4Univ", "WebKB4Univ", '~/graph-data')
    _test_data("WikiCS", "WikiCS", '~/graph-data', split=0)
    # _test_data("MyCitationFull", "Cora", '~/graph-data')
    # _test_data("MyCitationFull", "DBLP", '~/graph-data')

    _test_data("PygNodePropPredDataset", "ogbn-products", '~/graph-data',
               size=[10, 5], num_hops=2)
    _test_data("PygNodePropPredDataset", "ogbn-arxiv", '~/graph-data')

    _test_data("Reddit", "Reddit", '~/graph-data')
    _test_data("ADPPI", "ADPPI", '~/graph-data')

    _test_data("LinkPlanetoid", "Cora", "~/graph-data")
    _test_data("LinkPPI", "LinkPPI", '~/graph-data')

    _test_data("FullPlanetoid", "Cora", '~/graph-data')
    _test_data("FullPlanetoid", "CiteSeer", '~/graph-data')
    _test_data("FullPlanetoid", "PubMed", '~/graph-data')

    _test_data("CitationFull", "Cora", '~/graph-data')
    _test_data("CitationFull", "CiteSeer", '~/graph-data')

    # WebKB Four University
    _test_data("WebKB4Univ", "WebKB4Univ", '~/graph-data')

    # Efficient Negative Sampling
    _test_data("ENSPlanetoid", "Cora", '~/graph-data', neg_sample_ratio=0.5)
    _test_data("ENSPlanetoid", "CiteSeer", '~/graph-data', neg_sample_ratio=0.5)
    _test_data("ENSPlanetoid", "PubMed", '~/graph-data', neg_sample_ratio=0.5)

    num_nodes_per_class = 500
    for d in [2.5, 5.0, 50.0, 100.0]:
        for h in [0.1, 0.3, 0.5, 0.7, 0.9]:
            avg_degree_ratio = d / num_nodes_per_class
            rpg_name = "rpg-10-{}-{}-{}".format(num_nodes_per_class, h, avg_degree_ratio)
            # RandomPartitionGraph
            _test_data("RandomPartitionGraph", rpg_name, "~/graph-data")
            # ADRandomPartitionGraph
            _test_data("ADRandomPartitionGraph", rpg_name, "~/graph-data")
            # LinkRandomPartitionGraph
            _test_data("LinkRandomPartitionGraph", rpg_name, "~/graph-data")

    # Link Prediction
    _test_data("LinkPlanetoid", "Cora", "~/graph-data")
    _test_data("LinkPlanetoid", "CiteSeer", "~/graph-data")
    _test_data("LinkPlanetoid", "PubMed", "~/graph-data")

    # Attention Dist
    _test_data("ADPlanetoid", "Cora", '~/graph-data')

    # Node Classification
    _test_data("Planetoid", "Cora", '~/graph-data')
    _test_data("Planetoid", "CiteSeer", '~/graph-data')
    _test_data("Planetoid", "PubMed", '~/graph-data')
    _test_data("PPI", "PPI", '~/graph-data')

    # Deprecated
    _test_data("GNNBenchmarkDataset", "CLUSTER", '~/graph-data')

    # Graph Classification
    _test_data("TUDataset", "MUTAG", '~/graph-data')
    _test_data("TUDataset", "PTC_MR", "~/graph-data")
    _test_data("TUDataset", "NCI1", "~/graph-data")
    _test_data("TUDataset", "PROTEINS", "~/graph-data")
    _test_data("TUDataset", "DD", "~/graph-data")
    _test_data("TUDataset", "COLLAB", "~/graph-data")
    _test_data("TUDataset", "IMDB-BINARY", "~/graph-data")
    _test_data("TUDataset", "IMDB-MULTI", "~/graph-data")<|MERGE_RESOLUTION|>--- conflicted
+++ resolved
@@ -167,33 +167,6 @@
         self.data.train_mask[self.data.test_mask] = False
 
 
-<<<<<<< HEAD
-def mask_init(self, num_train_per_class=20, num_val_per_class=30, seed=12345):
-    num_nodes = self.data.y.size(0)
-    self.train_mask = torch.zeros([num_nodes], dtype=torch.bool)
-    self.val_mask = torch.zeros([num_nodes], dtype=torch.bool)
-    self.test_mask = torch.ones([num_nodes], dtype=torch.bool)
-    random.seed(seed)
-    for c in range(self.num_classes):
-        samples_idx = (self.data.y == c).nonzero().squeeze()
-        perm = list(range(samples_idx.size(0)))
-        random.shuffle(perm)
-        perm = torch.as_tensor(perm).long()
-        self.train_mask[samples_idx[perm][:num_train_per_class]] = True
-        self.val_mask[samples_idx[perm][num_train_per_class:num_train_per_class + num_val_per_class]] = True
-    self.test_mask[self.train_mask] = False
-    self.test_mask[self.val_mask] = False
-
-
-def mask_getitem(self, datum):
-    datum.__setitem__("train_mask", self.train_mask)
-    datum.__setitem__("val_mask", self.val_mask)
-    datum.__setitem__("test_mask", self.test_mask)
-    return datum
-
-
-=======
->>>>>>> b78413f7
 class MyCitationFull(CitationFull):
 
     def __init__(self, root, name, transform=None, pre_transform=None):
